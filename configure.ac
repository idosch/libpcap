--- conflicted
+++ resolved
@@ -1499,11 +1499,7 @@
 
 	AC_DEFINE(ENABLE_REMOTE,,
 	    [Define to 1 if remote packet capture is to be supported])
-<<<<<<< HEAD
-	MSRC="$MSRC pcap-new.c pcap-rpcap.c rpcap-protocol.c sockutils.c"
-=======
-	SSRC="$SSRC pcap-new.c pcap-rpcap.c rpcap-protocol.c sockutils.c sslutils.c"
->>>>>>> e6796ccd
+	MSRC="$MSRC pcap-new.c pcap-rpcap.c rpcap-protocol.c sockutils.c sslutils.c"
 	BUILD_RPCAPD=build-rpcapd
 	INSTALL_RPCAPD=install-rpcapd
 	;;
@@ -1739,7 +1735,6 @@
 			# ARM-based Macs.  (You're on your own for iOS
 			# etc.)
 			#
-<<<<<<< HEAD
 			# XXX - check whether we *can* build for
 			# i386 and, if not, suggest that the user
 			# install the /usr/include headers if they
@@ -1753,8 +1748,20 @@
 			    [return 0;],
 			    [
 				AC_MSG_RESULT(yes)
-				V_LIB_CCOPT_FAT="-arch x86_64 -arch i386"
-				V_LIB_LDFLAGS_FAT="-arch x86_64 -arch i386"
+				V_LIB_CCOPT_FAT="-arch x86_64"
+				V_LIB_LDFLAGS_FAT="-arch x86_64"
+
+				#
+				# OpenSSL installation on macOS seems
+				# to install only the libs for 64-bit
+				# x86 - at least that's what Brew does:
+				# only configure 32-bit builds if we
+				# don't have OpenSSL.
+				#
+				if test "$HAVE_OPENSSL" != yes; then
+					V_LIB_CCOPT_FAT="$V_LIB_CCOPT_FAT -arch i386"
+					V_LIB_LDFLAGS_FAT="$V_LIB_LDFLAGS_FAT -arch i386"
+				fi
 			    ],
 			    [
 				AC_MSG_RESULT(no)
@@ -1782,20 +1789,14 @@
 				esac
 			    ])
 			CFLAGS="$save_CFLAGS"
-=======
-			V_CCOPT="$V_CCOPT -arch x86_64"
-			LDFLAGS="$LDFLAGS -arch x86_64"
 			if test "$HAVE_OPENSSL" = yes; then
-				# If all else fail, look for openssl in /usr/local/opt:
+				#
+				# If all else fails, look for OpenSSL in
+				# /usr/local/opt.
+				#
 				CFLAGS="$CFLAGS -I/usr/local/opt/openssl/include"
 				LIBS="$LIBS -L/usr/local/opt/openssl/lib"
-			else
-				# Openssl installation on MacOS seems to install only the libs for
-				# the amd64 ABI; at least that's what brew does:
-				V_CCOPT="$V_CCOPT -arch i386"
-				LDFLAGS="$LDFLAGS -arch i386"
 			fi
->>>>>>> e6796ccd
 			;;
 		esac
 	fi
