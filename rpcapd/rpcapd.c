--- conflicted
+++ resolved
@@ -94,9 +94,8 @@
 	(void)fprintf(stderr, "RPCAPD, a remote packet capture daemon.\n"
 	"Compiled with %s\n\n", pcap_lib_version());
 	char *usagetext =
-<<<<<<< HEAD
 	"USAGE:"
-	" "  PROGRAM_NAME " [-b <address>] [-p <port>] [-6] [-l <host_list>] [-a <host,port>]\n"
+	" "  PROGRAM_NAME " [-b <address>] [-p <port>] [-4] [-l <host_list>] [-a <host,port>]\n"
 	"              [-n] [-v] [-d] [-s <file>] [-f <file>]\n\n"
 	"  -b<address>     the address to bind to (either numeric or literal).\n"
 	"                  Default: binds to all local IPv4 and IPv6 addresses\n\n"
@@ -120,35 +119,9 @@
 	"  -f<file>        load the current configuration from file; all switches\n"
 	"                  specified from the command line are ignored\n\n"
 	"  -h              print this help screen\n\n";
-=======
-	"USAGE:\n"
-	" "  PROGRAM_NAME " [-b <address>] [-p <port>] [-4] [-l <host_list>] [-a <host,port>]\n"
-	"        [-n] [-v] [-d] [-s <file>] [-f <file>]\n"
-	"  -b <address>: the address to bind to (either numeric or literal).\n"
-    "      Default: it binds to all local IPv4 addresses\n"
-	"  -p <port>: the port to bind to. Default: it binds to port " RPCAP_DEFAULT_NETPORT "\n"
-	"  -4: use only IPv4 (default both IPv4 and IPv6 waiting sockets are used)\n"
-	"  -l <host_list>: a file that keeps the list of the hosts which are allowed\n"
-	"      to connect to this server (if more than one, list them one per line).\n"
-	"      We suggest to use literal names (instead of numeric ones) in order to\n"
-	"      avoid problems with different address families\n"
-	"  -n: permit NULL authentication (usually used with '-l')\n"
-	"  -a <host,port>: run in active mode when connecting to 'host' on port 'port'\n"
-	"      In case 'port' is omitted, the default port (" RPCAP_DEFAULT_NETPORT_ACTIVE ") is used\n"
-	"  -v: run in active mode only (default: if '-a' is specified, it accepts\n"
-	"      passive connections as well\n"
-	"  -d: run in daemon mode (UNIX only) or as a service (Win32 only)\n"
-	"      Warning (Win32): this switch is provided automatically when the service\n"
-	"      is started from the control panel\n"
-	"  -s <file>: save the current configuration to file\n"
- 	"  -f <file>: load the current configuration from file; all the switches\n"
-  	"      specified from the command line are ignored\n"
-    "  -h: print this help screen\n\n";
->>>>>>> 8ded2191
 
 	printf("%s", usagetext);
 }
-
 
 
 //! Program main
